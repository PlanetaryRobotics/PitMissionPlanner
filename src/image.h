#pragma once
#ifndef IMAGE_H
#define IMAGE_H

#include "terrainmap.h"
#include "tinycolormap.hpp"

#define STB_IMAGE_WRITE_IMPLEMENTATION
#include "stb_image_write.h"

#include <cassert>
#include <fmt/format.h>
#include <cassert>

class ImageRGB {
<<<<<<< HEAD
    public:
        
        ImageRGB(const TerrainMap<float>& map,
                 double threshold,
                 const tinycolormap::Color& lowColor, 
                 const tinycolormap::Color& highColor, 
                 int upsample = 1  ) :
                 _rows(upsample*map.rows),
                _cols(upsample*map.cols),
                _exposure(0.0),
                _offset(0.0) {
                    _data.resize(_rows * _cols * _channels);
                    for (int i = 0; i < _rows; i++) {
                        for (int j = 0; j < _cols; j++) {
                            if (map(i/upsample, j/upsample) <= threshold) {
                                this->operator()(i, j, 0) = lowColor.ri();
                                this->operator()(i, j, 1) = lowColor.gi();
                                this->operator()(i, j, 2) = lowColor.bi();
                            } else {
                                this->operator()(i, j, 0) = highColor.ri();
                                this->operator()(i, j, 1) = highColor.gi();
                                this->operator()(i, j, 2) = highColor.bi();
                            }
                        }
                    }
    
                }

        ImageRGB(const TerrainMap<float>& map, const tinycolormap::ColormapType& cmapType, int upsample = 1, double exposure=0.0, double offset=0.0) :
            _rows(upsample*map.rows), _cols(upsample*map.cols), _exposure(exposure), _offset(offset) {
            _data.resize(_rows * _cols * _channels);
=======
public:
  ImageRGB(const TerrainMap<float> &map, double threshold, const tinycolormap::Color &lowColor,
           const tinycolormap::Color &highColor, int upsample = 1)
      : _rows(upsample * map.rows), _cols(upsample * map.cols), _exposure(0.0), _offset(0.0) {
    _data.resize(_rows * _cols * _channels);
    for (int i = 0; i < _rows; i++) {
      for (int j = 0; j < _cols; j++) {
        if (map(i / upsample, j / upsample) <= threshold) {
          this->operator()(i, j, 0) = lowColor.ri();
          this->operator()(i, j, 1) = lowColor.gi();
          this->operator()(i, j, 2) = lowColor.bi();
        } else {
          this->operator()(i, j, 0) = highColor.ri();
          this->operator()(i, j, 1) = highColor.gi();
          this->operator()(i, j, 2) = highColor.bi();
        }
      }
    }
  }
>>>>>>> c289b545

  ImageRGB(const TerrainMap<float> &map, const tinycolormap::ColormapType &cmapType, int upsample = 1,
           double exposure = 0.0, double offset = 0.0)
      : _rows(upsample * map.rows), _cols(upsample * map.cols), _exposure(exposure), _offset(offset) {
    _data.resize(_rows * _cols * _channels);

    float maxVal = map.max();
    float minVal = map.min();

    for (int i = 0; i < _rows; ++i) {
      for (int j = 0; j < _cols; ++j) {
        float v = map(i / upsample, j / upsample);

        v = std::pow<float>(2, _exposure) * v + _offset;
        v = (v - minVal) / (maxVal - minVal);

        const auto c = tinycolormap::GetColor(v, cmapType);

<<<<<<< HEAD
        int rows() const { return _rows; }
        int cols() const { return _cols; }
        int width() const { return _cols; }
        int height() const { return _rows; }
        int channels() const { return _channels; }
        const uint8_t* data() const { return _data.data(); }

        uint8_t& operator()(int i, int j, int c) { return _data[(i*_cols + j)*_channels + c]; }
        const uint8_t& operator()(int i, int j, int c) const { return _data[(i*_cols + j)*_channels + c]; }
        

    private:
        const int _rows = 0;
        const int _cols = 0;
        const int _channels = 3;
        const double _exposure;
        const double _offset;
        std::vector<uint8_t> _data;
=======
        int pxIdx = i * _cols + j;
        _data[_channels * pxIdx + 0] = c.ri();
        _data[_channels * pxIdx + 1] = c.gi();
        _data[_channels * pxIdx + 2] = c.bi();
      }
    }
  }

  int rows() const { return _rows; }
  int cols() const { return _cols; }
  int width() const { return _cols; }
  int height() const { return _rows; }
  int channels() const { return _channels; }
  const uint8_t *data() const { return _data.data(); }

  uint8_t &operator()(int i, int j, int c) { return _data[(i * _cols + j) * _channels + c]; }
  const uint8_t &operator()(int i, int j, int c) const { return _data[(i * _cols + j) * _channels + c]; }

private:
  const int _rows = 0;
  const int _cols = 0;
  const int _channels = 3;
  const double _exposure;
  const double _offset;
  std::vector<uint8_t> _data;
>>>>>>> c289b545
};

void drawCircle(ImageRGB &image, int ci, int cj, double r, double R, const tinycolormap::Color &color) {
  for (int i = ci - R; i <= ci + R; ++i) {
    for (int j = cj - R; j <= cj + R; ++j) {
      if (i < 0 || i > image.rows()) {
        continue;
      }
      if (j < 0 || j > image.cols()) {
        continue;
      }
      double d2 = (i - ci) * (i - ci) + (j - cj) * (j - cj);
      if (r * r <= d2 && d2 <= R * R) {
        image(i, j, 0) = color.ri();
        image(i, j, 1) = color.gi();
        image(i, j, 2) = color.bi();
      }
    }
  }
}

void drawCircle(ImageRGB &image, int ci, int cj, double R, const tinycolormap::Color &color) {
  drawCircle(image, ci, cj, 0, R, color);
}

void drawTriangle(ImageRGB &image, int ci, int cj, double deg, const tinycolormap::Color &color, double W = 2,
                  double H = 4) {
  double top[2] = {ci - H / 2.0, (double)cj};
  double bl[2] = {ci + H / 2.0, cj - W / 2.0};
  double br[2] = {ci + H / 2.0, cj + W / 2.0};

  auto rotCW = [ci, cj](double i, double j, double deg) {
    double di = i - ci;
    double dj = j - cj;
    double c = std::cos(deg * M_PI / 180.0);
    double s = std::sin(deg * M_PI / 180.0);
    double ri = c * di + s * dj + ci;
    double rj = -s * di + c * dj + cj;
    return std::make_pair(ri, rj);
  };
  auto det2d = [](double ai, double aj, double bi, double bj) { return ai * bj - aj * bi; };

  // Rotate the triangle vertices by the appropriate angle.
  std::tie(top[0], top[1]) = rotCW(top[0], top[1], deg);
  std::tie(bl[0], bl[1]) = rotCW(bl[0], bl[1], deg);
  std::tie(br[0], br[1]) = rotCW(br[0], br[1], deg);

  // Compute the bounding box of the rotated triangle.
  int minI = std::min(std::min(top[0], bl[0]), br[0]);
  int maxI = std::max(std::max(top[0], bl[0]), br[0]);
  int minJ = std::min(std::min(top[1], bl[1]), br[1]);
  int maxJ = std::max(std::max(top[1], bl[1]), br[1]);

  // Loop over the bounding box of the rotated triangle.
  for (int i = minI; i <= maxI; ++i) {
    for (int j = minJ; j <= maxJ; ++j) {
      // If this point is outside the image, skip it.
      if (i < 0 || i >= image.rows()) {
        continue;
      }
      if (j < 0 || j >= image.cols()) {
        continue;
      }

      // Compute the barycentric coordinates of this point.
      double area = W * H;
      double beta = det2d(j - top[1], i - top[0], top[1] - br[1], top[0] - br[0]) / area;
      double gamma = det2d(j - top[1], i - top[0], bl[1] - top[1], bl[0] - top[0]) / area;
      double alpha = 1.0 - beta - gamma;

      const double eps = 1e-4;
      if (0.0 - eps <= alpha && alpha <= 1.0 + eps && 0.0 - eps <= beta && beta <= 1.0 + eps && 0.0 - eps <= gamma &&
          gamma <= 1.0 + eps) {
        image(i, j, 0) = color.ri();
        image(i, j, 1) = color.gi();
        image(i, j, 2) = color.bi();
      }
    }
  }
}

void drawLine(ImageRGB &image, double ai, double aj, double bi, double bj, const tinycolormap::Color &color,
              double W = 1.0) {
  // Lazy man's line drawing algorithm...
  double length = std::sqrt((bi - ai) * (bi - ai) + (bj - aj) * (bj - aj));

  double linevec[2] = {(bi - ai) / length, (bj - aj) / length};
  double norm[2] = {-linevec[1], linevec[0]};

  double W_2 = W / 2.0;
  double minI = std::min(ai, bi) - W_2;
  double maxI = std::max(ai, bi) + W_2;
  double minJ = std::min(aj, bj) - W_2;
  double maxJ = std::max(aj, bj) + W_2;

  auto dist_point_to_line = [](double i, double j, double ai, double aj, double bi, double bj) {
    double l2 = (bi - ai) * (bi - ai) + (bj - aj) * (bj - aj);
    if (l2 == 0.0) {
      return std::sqrt((i - ai) * (i - ai) + (j - bj) * (j - bj));
    }

    double dot = (i - ai) * (bi - ai) + (j - aj) * (bj - aj);
    double t = std::clamp(dot / l2, 0.0, 1.0);
    double proj_i = ai + t * (bi - ai);
    double proj_j = aj + t * (bj - aj);
    return std::sqrt((i - proj_i) * (i - proj_i) + (j - proj_j) * (j - proj_j));
  };

  for (int i = minI; i <= maxI; ++i) {
    for (int j = minJ; j <= maxJ; ++j) {
      // If this point is outside the image, skip it.
      if (i < 0 || i >= image.rows()) {
        continue;
      }
      if (j < 0 || j >= image.cols()) {
        continue;
      }

      double d2l = dist_point_to_line(i, j, ai, aj, bi, bj);
      if (d2l <= W_2) {
        image(i, j, 0) = color.ri();
        image(i, j, 1) = color.gi();
        image(i, j, 2) = color.bi();
      }
    }
  }
}

void savePNG(const ImageRGB &image, const std::string &path) {
  int stride = image.width() * image.channels();
  int err = stbi_write_png(path.c_str(), image.width(), image.height(), image.channels(), image.data(), stride);
}

ImageRGB alphaBlend(ImageRGB &baseImage, const ImageRGB &overlayImage, double alpha,
                    const tinycolormap::Color &transparentColor) {
  for (int x_ind = 0; x_ind < baseImage.rows(); x_ind++) {
    for (int y_ind = 0; y_ind < baseImage.cols(); y_ind++) {
      uint8_t baseR = baseImage(x_ind, y_ind, 0);
      uint8_t baseG = baseImage(x_ind, y_ind, 1);
      uint8_t baseB = baseImage(x_ind, y_ind, 2);

      uint8_t overlayR = overlayImage(x_ind, y_ind, 0);
      uint8_t overlayG = overlayImage(x_ind, y_ind, 1);
      uint8_t overlayB = overlayImage(x_ind, y_ind, 2);

      if (!(overlayR == transparentColor.ri() && overlayG == transparentColor.gi() &&
            overlayB == transparentColor.bi())) {
        baseImage(x_ind, y_ind, 0) = baseR * alpha + overlayR * (1.0 - alpha);
        baseImage(x_ind, y_ind, 1) = baseG * alpha + overlayG * (1.0 - alpha);
        baseImage(x_ind, y_ind, 2) = baseB * alpha + overlayB * (1.0 - alpha);
      }
    }
  }
  return baseImage;
}

ImageRGB alphaBlend(ImageRGB& baseImage,
                    const ImageRGB& overlayImage,
                    double alpha, const tinycolormap::Color& transparentColor) {
    for( int x_ind = 0; x_ind < baseImage.rows(); x_ind++) {
        for (int y_ind = 0; y_ind < baseImage.cols(); y_ind++) {
            uint8_t baseR = baseImage(x_ind, y_ind, 0);
            uint8_t baseG = baseImage(x_ind, y_ind, 1);
            uint8_t baseB = baseImage(x_ind, y_ind, 2);

            uint8_t overlayR = overlayImage(x_ind, y_ind, 0);
            uint8_t overlayG = overlayImage(x_ind, y_ind, 1);
            uint8_t overlayB = overlayImage(x_ind, y_ind, 2);

            if (!(overlayR == transparentColor.ri() && 
                    overlayG == transparentColor.gi() && 
                    overlayB == transparentColor.bi())) {
                baseImage(x_ind, y_ind, 0) = baseR * alpha + overlayR * (1.0 - alpha);
                baseImage(x_ind, y_ind, 1) = baseG * alpha + overlayG * (1.0 - alpha);
                baseImage(x_ind, y_ind, 2) = baseB * alpha + overlayB * (1.0 - alpha);
            }
        }
    }
return baseImage;

}

#endif // IMAGE_H<|MERGE_RESOLUTION|>--- conflicted
+++ resolved
@@ -10,286 +10,201 @@
 
 #include <cassert>
 #include <fmt/format.h>
-#include <cassert>
 
 class ImageRGB {
-<<<<<<< HEAD
-    public:
-        
-        ImageRGB(const TerrainMap<float>& map,
-                 double threshold,
-                 const tinycolormap::Color& lowColor, 
-                 const tinycolormap::Color& highColor, 
-                 int upsample = 1  ) :
-                 _rows(upsample*map.rows),
-                _cols(upsample*map.cols),
-                _exposure(0.0),
-                _offset(0.0) {
-                    _data.resize(_rows * _cols * _channels);
-                    for (int i = 0; i < _rows; i++) {
-                        for (int j = 0; j < _cols; j++) {
-                            if (map(i/upsample, j/upsample) <= threshold) {
-                                this->operator()(i, j, 0) = lowColor.ri();
-                                this->operator()(i, j, 1) = lowColor.gi();
-                                this->operator()(i, j, 2) = lowColor.bi();
-                            } else {
-                                this->operator()(i, j, 0) = highColor.ri();
-                                this->operator()(i, j, 1) = highColor.gi();
-                                this->operator()(i, j, 2) = highColor.bi();
-                            }
-                        }
-                    }
-    
+  public:
+    ImageRGB(const TerrainMap<float> &map, double threshold, const tinycolormap::Color &lowColor, const tinycolormap::Color &highColor,
+             int upsample = 1)
+        : _rows(upsample * map.rows), _cols(upsample * map.cols), _exposure(0.0), _offset(0.0) {
+        _data.resize(_rows * _cols * _channels);
+        for (int i = 0; i < _rows; i++) {
+            for (int j = 0; j < _cols; j++) {
+                if (map(i / upsample, j / upsample) <= threshold) {
+                    this->operator()(i, j, 0) = lowColor.ri();
+                    this->operator()(i, j, 1) = lowColor.gi();
+                    this->operator()(i, j, 2) = lowColor.bi();
+                } else {
+                    this->operator()(i, j, 0) = highColor.ri();
+                    this->operator()(i, j, 1) = highColor.gi();
+                    this->operator()(i, j, 2) = highColor.bi();
                 }
-
-        ImageRGB(const TerrainMap<float>& map, const tinycolormap::ColormapType& cmapType, int upsample = 1, double exposure=0.0, double offset=0.0) :
-            _rows(upsample*map.rows), _cols(upsample*map.cols), _exposure(exposure), _offset(offset) {
-            _data.resize(_rows * _cols * _channels);
-=======
-public:
-  ImageRGB(const TerrainMap<float> &map, double threshold, const tinycolormap::Color &lowColor,
-           const tinycolormap::Color &highColor, int upsample = 1)
-      : _rows(upsample * map.rows), _cols(upsample * map.cols), _exposure(0.0), _offset(0.0) {
-    _data.resize(_rows * _cols * _channels);
-    for (int i = 0; i < _rows; i++) {
-      for (int j = 0; j < _cols; j++) {
-        if (map(i / upsample, j / upsample) <= threshold) {
-          this->operator()(i, j, 0) = lowColor.ri();
-          this->operator()(i, j, 1) = lowColor.gi();
-          this->operator()(i, j, 2) = lowColor.bi();
-        } else {
-          this->operator()(i, j, 0) = highColor.ri();
-          this->operator()(i, j, 1) = highColor.gi();
-          this->operator()(i, j, 2) = highColor.bi();
-        }
-      }
-    }
-  }
->>>>>>> c289b545
-
-  ImageRGB(const TerrainMap<float> &map, const tinycolormap::ColormapType &cmapType, int upsample = 1,
-           double exposure = 0.0, double offset = 0.0)
-      : _rows(upsample * map.rows), _cols(upsample * map.cols), _exposure(exposure), _offset(offset) {
-    _data.resize(_rows * _cols * _channels);
-
-    float maxVal = map.max();
-    float minVal = map.min();
-
-    for (int i = 0; i < _rows; ++i) {
-      for (int j = 0; j < _cols; ++j) {
-        float v = map(i / upsample, j / upsample);
-
-        v = std::pow<float>(2, _exposure) * v + _offset;
-        v = (v - minVal) / (maxVal - minVal);
-
-        const auto c = tinycolormap::GetColor(v, cmapType);
-
-<<<<<<< HEAD
-        int rows() const { return _rows; }
-        int cols() const { return _cols; }
-        int width() const { return _cols; }
-        int height() const { return _rows; }
-        int channels() const { return _channels; }
-        const uint8_t* data() const { return _data.data(); }
-
-        uint8_t& operator()(int i, int j, int c) { return _data[(i*_cols + j)*_channels + c]; }
-        const uint8_t& operator()(int i, int j, int c) const { return _data[(i*_cols + j)*_channels + c]; }
-        
-
-    private:
-        const int _rows = 0;
-        const int _cols = 0;
-        const int _channels = 3;
-        const double _exposure;
-        const double _offset;
-        std::vector<uint8_t> _data;
-=======
-        int pxIdx = i * _cols + j;
-        _data[_channels * pxIdx + 0] = c.ri();
-        _data[_channels * pxIdx + 1] = c.gi();
-        _data[_channels * pxIdx + 2] = c.bi();
-      }
-    }
-  }
-
-  int rows() const { return _rows; }
-  int cols() const { return _cols; }
-  int width() const { return _cols; }
-  int height() const { return _rows; }
-  int channels() const { return _channels; }
-  const uint8_t *data() const { return _data.data(); }
-
-  uint8_t &operator()(int i, int j, int c) { return _data[(i * _cols + j) * _channels + c]; }
-  const uint8_t &operator()(int i, int j, int c) const { return _data[(i * _cols + j) * _channels + c]; }
-
-private:
-  const int _rows = 0;
-  const int _cols = 0;
-  const int _channels = 3;
-  const double _exposure;
-  const double _offset;
-  std::vector<uint8_t> _data;
->>>>>>> c289b545
+            }
+        }
+    }
+
+    ImageRGB(const TerrainMap<float> &map, const tinycolormap::ColormapType &cmapType, int upsample = 1, double exposure = 0.0,
+             double offset = 0.0)
+        : _rows(upsample * map.rows), _cols(upsample * map.cols), _exposure(exposure), _offset(offset) {
+        _data.resize(_rows * _cols * _channels);
+
+        float maxVal = map.max();
+        float minVal = map.min();
+
+        for (int i = 0; i < _rows; ++i) {
+            for (int j = 0; j < _cols; ++j) {
+                float v = map(i / upsample, j / upsample);
+
+                v = std::pow<float>(2, _exposure) * v + _offset;
+                v = (v - minVal) / (maxVal - minVal);
+
+                const auto c = tinycolormap::GetColor(v, cmapType);
+
+                int pxIdx = i * _cols + j;
+                _data[_channels * pxIdx + 0] = c.ri();
+                _data[_channels * pxIdx + 1] = c.gi();
+                _data[_channels * pxIdx + 2] = c.bi();
+            }
+        }
+    }
+
+    int rows() const { return _rows; }
+    int cols() const { return _cols; }
+    int width() const { return _cols; }
+    int height() const { return _rows; }
+    int channels() const { return _channels; }
+    const uint8_t *data() const { return _data.data(); }
+
+    uint8_t &operator()(int i, int j, int c) { return _data[(i * _cols + j) * _channels + c]; }
+    const uint8_t &operator()(int i, int j, int c) const { return _data[(i * _cols + j) * _channels + c]; }
+
+  private:
+    const int _rows = 0;
+    const int _cols = 0;
+    const int _channels = 3;
+    const double _exposure;
+    const double _offset;
+    std::vector<uint8_t> _data;
 };
 
 void drawCircle(ImageRGB &image, int ci, int cj, double r, double R, const tinycolormap::Color &color) {
-  for (int i = ci - R; i <= ci + R; ++i) {
-    for (int j = cj - R; j <= cj + R; ++j) {
-      if (i < 0 || i > image.rows()) {
-        continue;
-      }
-      if (j < 0 || j > image.cols()) {
-        continue;
-      }
-      double d2 = (i - ci) * (i - ci) + (j - cj) * (j - cj);
-      if (r * r <= d2 && d2 <= R * R) {
-        image(i, j, 0) = color.ri();
-        image(i, j, 1) = color.gi();
-        image(i, j, 2) = color.bi();
-      }
-    }
-  }
-}
-
-void drawCircle(ImageRGB &image, int ci, int cj, double R, const tinycolormap::Color &color) {
-  drawCircle(image, ci, cj, 0, R, color);
-}
-
-void drawTriangle(ImageRGB &image, int ci, int cj, double deg, const tinycolormap::Color &color, double W = 2,
-                  double H = 4) {
-  double top[2] = {ci - H / 2.0, (double)cj};
-  double bl[2] = {ci + H / 2.0, cj - W / 2.0};
-  double br[2] = {ci + H / 2.0, cj + W / 2.0};
-
-  auto rotCW = [ci, cj](double i, double j, double deg) {
-    double di = i - ci;
-    double dj = j - cj;
-    double c = std::cos(deg * M_PI / 180.0);
-    double s = std::sin(deg * M_PI / 180.0);
-    double ri = c * di + s * dj + ci;
-    double rj = -s * di + c * dj + cj;
-    return std::make_pair(ri, rj);
-  };
-  auto det2d = [](double ai, double aj, double bi, double bj) { return ai * bj - aj * bi; };
-
-  // Rotate the triangle vertices by the appropriate angle.
-  std::tie(top[0], top[1]) = rotCW(top[0], top[1], deg);
-  std::tie(bl[0], bl[1]) = rotCW(bl[0], bl[1], deg);
-  std::tie(br[0], br[1]) = rotCW(br[0], br[1], deg);
-
-  // Compute the bounding box of the rotated triangle.
-  int minI = std::min(std::min(top[0], bl[0]), br[0]);
-  int maxI = std::max(std::max(top[0], bl[0]), br[0]);
-  int minJ = std::min(std::min(top[1], bl[1]), br[1]);
-  int maxJ = std::max(std::max(top[1], bl[1]), br[1]);
-
-  // Loop over the bounding box of the rotated triangle.
-  for (int i = minI; i <= maxI; ++i) {
-    for (int j = minJ; j <= maxJ; ++j) {
-      // If this point is outside the image, skip it.
-      if (i < 0 || i >= image.rows()) {
-        continue;
-      }
-      if (j < 0 || j >= image.cols()) {
-        continue;
-      }
-
-      // Compute the barycentric coordinates of this point.
-      double area = W * H;
-      double beta = det2d(j - top[1], i - top[0], top[1] - br[1], top[0] - br[0]) / area;
-      double gamma = det2d(j - top[1], i - top[0], bl[1] - top[1], bl[0] - top[0]) / area;
-      double alpha = 1.0 - beta - gamma;
-
-      const double eps = 1e-4;
-      if (0.0 - eps <= alpha && alpha <= 1.0 + eps && 0.0 - eps <= beta && beta <= 1.0 + eps && 0.0 - eps <= gamma &&
-          gamma <= 1.0 + eps) {
-        image(i, j, 0) = color.ri();
-        image(i, j, 1) = color.gi();
-        image(i, j, 2) = color.bi();
-      }
-    }
-  }
-}
-
-void drawLine(ImageRGB &image, double ai, double aj, double bi, double bj, const tinycolormap::Color &color,
-              double W = 1.0) {
-  // Lazy man's line drawing algorithm...
-  double length = std::sqrt((bi - ai) * (bi - ai) + (bj - aj) * (bj - aj));
-
-  double linevec[2] = {(bi - ai) / length, (bj - aj) / length};
-  double norm[2] = {-linevec[1], linevec[0]};
-
-  double W_2 = W / 2.0;
-  double minI = std::min(ai, bi) - W_2;
-  double maxI = std::max(ai, bi) + W_2;
-  double minJ = std::min(aj, bj) - W_2;
-  double maxJ = std::max(aj, bj) + W_2;
-
-  auto dist_point_to_line = [](double i, double j, double ai, double aj, double bi, double bj) {
-    double l2 = (bi - ai) * (bi - ai) + (bj - aj) * (bj - aj);
-    if (l2 == 0.0) {
-      return std::sqrt((i - ai) * (i - ai) + (j - bj) * (j - bj));
-    }
-
-    double dot = (i - ai) * (bi - ai) + (j - aj) * (bj - aj);
-    double t = std::clamp(dot / l2, 0.0, 1.0);
-    double proj_i = ai + t * (bi - ai);
-    double proj_j = aj + t * (bj - aj);
-    return std::sqrt((i - proj_i) * (i - proj_i) + (j - proj_j) * (j - proj_j));
-  };
-
-  for (int i = minI; i <= maxI; ++i) {
-    for (int j = minJ; j <= maxJ; ++j) {
-      // If this point is outside the image, skip it.
-      if (i < 0 || i >= image.rows()) {
-        continue;
-      }
-      if (j < 0 || j >= image.cols()) {
-        continue;
-      }
-
-      double d2l = dist_point_to_line(i, j, ai, aj, bi, bj);
-      if (d2l <= W_2) {
-        image(i, j, 0) = color.ri();
-        image(i, j, 1) = color.gi();
-        image(i, j, 2) = color.bi();
-      }
-    }
-  }
+    for (int i = ci - R; i <= ci + R; ++i) {
+        for (int j = cj - R; j <= cj + R; ++j) {
+            if (i < 0 || i > image.rows()) {
+                continue;
+            }
+            if (j < 0 || j > image.cols()) {
+                continue;
+            }
+            double d2 = (i - ci) * (i - ci) + (j - cj) * (j - cj);
+            if (r * r <= d2 && d2 <= R * R) {
+                image(i, j, 0) = color.ri();
+                image(i, j, 1) = color.gi();
+                image(i, j, 2) = color.bi();
+            }
+        }
+    }
+}
+
+void drawCircle(ImageRGB &image, int ci, int cj, double R, const tinycolormap::Color &color) { drawCircle(image, ci, cj, 0, R, color); }
+
+void drawTriangle(ImageRGB &image, int ci, int cj, double deg, const tinycolormap::Color &color, double W = 2, double H = 4) {
+    double top[2] = {ci - H / 2.0, (double)cj};
+    double bl[2] = {ci + H / 2.0, cj - W / 2.0};
+    double br[2] = {ci + H / 2.0, cj + W / 2.0};
+
+    auto rotCW = [ci, cj](double i, double j, double deg) {
+        double di = i - ci;
+        double dj = j - cj;
+        double c = std::cos(deg * M_PI / 180.0);
+        double s = std::sin(deg * M_PI / 180.0);
+        double ri = c * di + s * dj + ci;
+        double rj = -s * di + c * dj + cj;
+        return std::make_pair(ri, rj);
+    };
+    auto det2d = [](double ai, double aj, double bi, double bj) { return ai * bj - aj * bi; };
+
+    // Rotate the triangle vertices by the appropriate angle.
+    std::tie(top[0], top[1]) = rotCW(top[0], top[1], deg);
+    std::tie(bl[0], bl[1]) = rotCW(bl[0], bl[1], deg);
+    std::tie(br[0], br[1]) = rotCW(br[0], br[1], deg);
+
+    // Compute the bounding box of the rotated triangle.
+    int minI = std::min(std::min(top[0], bl[0]), br[0]);
+    int maxI = std::max(std::max(top[0], bl[0]), br[0]);
+    int minJ = std::min(std::min(top[1], bl[1]), br[1]);
+    int maxJ = std::max(std::max(top[1], bl[1]), br[1]);
+
+    // Loop over the bounding box of the rotated triangle.
+    for (int i = minI; i <= maxI; ++i) {
+        for (int j = minJ; j <= maxJ; ++j) {
+            // If this point is outside the image, skip it.
+            if (i < 0 || i >= image.rows()) {
+                continue;
+            }
+            if (j < 0 || j >= image.cols()) {
+                continue;
+            }
+
+            // Compute the barycentric coordinates of this point.
+            double area = W * H;
+            double beta = det2d(j - top[1], i - top[0], top[1] - br[1], top[0] - br[0]) / area;
+            double gamma = det2d(j - top[1], i - top[0], bl[1] - top[1], bl[0] - top[0]) / area;
+            double alpha = 1.0 - beta - gamma;
+
+            const double eps = 1e-4;
+            if (0.0 - eps <= alpha && alpha <= 1.0 + eps && 0.0 - eps <= beta && beta <= 1.0 + eps && 0.0 - eps <= gamma &&
+                gamma <= 1.0 + eps) {
+                image(i, j, 0) = color.ri();
+                image(i, j, 1) = color.gi();
+                image(i, j, 2) = color.bi();
+            }
+        }
+    }
+}
+
+void drawLine(ImageRGB &image, double ai, double aj, double bi, double bj, const tinycolormap::Color &color, double W = 1.0) {
+    // Lazy man's line drawing algorithm...
+    double length = std::sqrt((bi - ai) * (bi - ai) + (bj - aj) * (bj - aj));
+
+    double linevec[2] = {(bi - ai) / length, (bj - aj) / length};
+    double norm[2] = {-linevec[1], linevec[0]};
+
+    double W_2 = W / 2.0;
+    double minI = std::min(ai, bi) - W_2;
+    double maxI = std::max(ai, bi) + W_2;
+    double minJ = std::min(aj, bj) - W_2;
+    double maxJ = std::max(aj, bj) + W_2;
+
+    auto dist_point_to_line = [](double i, double j, double ai, double aj, double bi, double bj) {
+        double l2 = (bi - ai) * (bi - ai) + (bj - aj) * (bj - aj);
+        if (l2 == 0.0) {
+            return std::sqrt((i - ai) * (i - ai) + (j - bj) * (j - bj));
+        }
+
+        double dot = (i - ai) * (bi - ai) + (j - aj) * (bj - aj);
+        double t = std::clamp(dot / l2, 0.0, 1.0);
+        double proj_i = ai + t * (bi - ai);
+        double proj_j = aj + t * (bj - aj);
+        return std::sqrt((i - proj_i) * (i - proj_i) + (j - proj_j) * (j - proj_j));
+    };
+
+    for (int i = minI; i <= maxI; ++i) {
+        for (int j = minJ; j <= maxJ; ++j) {
+            // If this point is outside the image, skip it.
+            if (i < 0 || i >= image.rows()) {
+                continue;
+            }
+            if (j < 0 || j >= image.cols()) {
+                continue;
+            }
+
+            double d2l = dist_point_to_line(i, j, ai, aj, bi, bj);
+            if (d2l <= W_2) {
+                image(i, j, 0) = color.ri();
+                image(i, j, 1) = color.gi();
+                image(i, j, 2) = color.bi();
+            }
+        }
+    }
 }
 
 void savePNG(const ImageRGB &image, const std::string &path) {
-  int stride = image.width() * image.channels();
-  int err = stbi_write_png(path.c_str(), image.width(), image.height(), image.channels(), image.data(), stride);
-}
-
-ImageRGB alphaBlend(ImageRGB &baseImage, const ImageRGB &overlayImage, double alpha,
-                    const tinycolormap::Color &transparentColor) {
-  for (int x_ind = 0; x_ind < baseImage.rows(); x_ind++) {
-    for (int y_ind = 0; y_ind < baseImage.cols(); y_ind++) {
-      uint8_t baseR = baseImage(x_ind, y_ind, 0);
-      uint8_t baseG = baseImage(x_ind, y_ind, 1);
-      uint8_t baseB = baseImage(x_ind, y_ind, 2);
-
-      uint8_t overlayR = overlayImage(x_ind, y_ind, 0);
-      uint8_t overlayG = overlayImage(x_ind, y_ind, 1);
-      uint8_t overlayB = overlayImage(x_ind, y_ind, 2);
-
-      if (!(overlayR == transparentColor.ri() && overlayG == transparentColor.gi() &&
-            overlayB == transparentColor.bi())) {
-        baseImage(x_ind, y_ind, 0) = baseR * alpha + overlayR * (1.0 - alpha);
-        baseImage(x_ind, y_ind, 1) = baseG * alpha + overlayG * (1.0 - alpha);
-        baseImage(x_ind, y_ind, 2) = baseB * alpha + overlayB * (1.0 - alpha);
-      }
-    }
-  }
-  return baseImage;
-}
-
-ImageRGB alphaBlend(ImageRGB& baseImage,
-                    const ImageRGB& overlayImage,
-                    double alpha, const tinycolormap::Color& transparentColor) {
-    for( int x_ind = 0; x_ind < baseImage.rows(); x_ind++) {
+    int stride = image.width() * image.channels();
+    int err = stbi_write_png(path.c_str(), image.width(), image.height(), image.channels(), image.data(), stride);
+}
+
+ImageRGB alphaBlend(ImageRGB &baseImage, const ImageRGB &overlayImage, double alpha, const tinycolormap::Color &transparentColor) {
+    for (int x_ind = 0; x_ind < baseImage.rows(); x_ind++) {
         for (int y_ind = 0; y_ind < baseImage.cols(); y_ind++) {
             uint8_t baseR = baseImage(x_ind, y_ind, 0);
             uint8_t baseG = baseImage(x_ind, y_ind, 1);
@@ -299,17 +214,13 @@
             uint8_t overlayG = overlayImage(x_ind, y_ind, 1);
             uint8_t overlayB = overlayImage(x_ind, y_ind, 2);
 
-            if (!(overlayR == transparentColor.ri() && 
-                    overlayG == transparentColor.gi() && 
-                    overlayB == transparentColor.bi())) {
+            if (!(overlayR == transparentColor.ri() && overlayG == transparentColor.gi() && overlayB == transparentColor.bi())) {
                 baseImage(x_ind, y_ind, 0) = baseR * alpha + overlayR * (1.0 - alpha);
                 baseImage(x_ind, y_ind, 1) = baseG * alpha + overlayG * (1.0 - alpha);
                 baseImage(x_ind, y_ind, 2) = baseB * alpha + overlayB * (1.0 - alpha);
             }
         }
     }
-return baseImage;
-
-}
-
+    return baseImage;
+}
 #endif // IMAGE_H